// -------------------------------------------------------------------------------------------------
// Converted to Typescript and adapted from https://github.com/potree/potree
// -------------------------------------------------------------------------------------------------

import { Box3, Vector3 } from 'three';
import { PointAttributes, PointAttributeStringName } from '../point-attributes';
import { PointCloudOctreeGeometry } from '../point-cloud-octree-geometry';
import { PointCloudOctreeGeometryNode } from '../point-cloud-octree-geometry-node';
import { createChildAABB } from '../utils/bounds';
import { getIndexFromName } from '../utils/utils';
import { Version } from '../version';
import { BinaryLoader } from './binary-loader';
import { GetUrlFn, XhrRequest } from './types';

interface BoundingBoxData {
  lx: number;
  ly: number;
  lz: number;
  ux: number;
  uy: number;
  uz: number;
}

interface POCJson {
  version: string;
  octreeDir: string;
  projection: string;
  points: number;
  boundingBox: BoundingBoxData;
  tightBoundingBox?: BoundingBoxData;
  pointAttributes: PointAttributeStringName[];
  spacing: number;
  scale: number;
  hierarchyStepSize: number;
  hierarchy: [string, number][]; // [name, numPoints][]
}

/**
 *
 * @param url
 *    The url of the point cloud file (usually cloud.js).
 * @param getUrl
 *    Function which receives the relative URL of a point cloud chunk file which is to be loaded
 *    and shoud return a new url (e.g. signed) in the form of a string or a promise.
 * @param xhrRequest An arrow function for a fetch request
 * @returns
 *    An observable which emits once when the first LOD of the point cloud is loaded.
 */
<<<<<<< HEAD
export function loadPOC(url: string, getUrl: GetUrlFn, xhrRequest: XhrRequest): Promise<PointCloudOctreeGeometry> {
=======
export function loadPOC(
  url: string,
  getUrl: GetUrlFn,
  xhrRequest = fetch,
): Promise<PointCloudOctreeGeometry> {
>>>>>>> 11f9ceec
  return Promise.resolve(getUrl(url)).then(transformedUrl => {
    return xhrRequest(transformedUrl, { mode: 'cors' })
      .then(res => res.json())
      .then(parse(transformedUrl, getUrl, xhrRequest));
  });
}

function parse(url: string, getUrl: GetUrlFn, xhrRequest: XhrRequest) {
  return (data: POCJson): Promise<PointCloudOctreeGeometry> => {
    const { offset, boundingBox, tightBoundingBox } = getBoundingBoxes(data);

    const loader = new BinaryLoader({
      getUrl,
      version: data.version,
      boundingBox,
      scale: data.scale,
      xhrRequest,
    });

    const pco = new PointCloudOctreeGeometry(
      loader,
      boundingBox,
      tightBoundingBox,
      offset,
      xhrRequest,
    );

    pco.octreeDir =
      data.octreeDir.indexOf('http') === 0 ? data.octreeDir : `${url}/../${data.octreeDir}`;
    pco.url = url;
    pco.needsUpdate = true;
    pco.spacing = data.spacing;
    pco.hierarchyStepSize = data.hierarchyStepSize;
    pco.projection = data.projection;
    pco.offset = offset;
    pco.pointAttributes = new PointAttributes(data.pointAttributes);

    const nodes: Record<string, PointCloudOctreeGeometryNode> = {};

    const version = new Version(data.version);

    return loadRoot(pco, data, nodes, version).then(() => {
      if (version.upTo('1.4')) {
        loadRemainingHierarchy(pco, data, nodes);
      }

      pco.nodes = nodes;
      return pco;
    });
  };
}

function getBoundingBoxes(
  data: POCJson,
): { offset: Vector3; boundingBox: Box3; tightBoundingBox: Box3 } {
  const min = new Vector3(data.boundingBox.lx, data.boundingBox.ly, data.boundingBox.lz);
  const max = new Vector3(data.boundingBox.ux, data.boundingBox.uy, data.boundingBox.uz);
  const boundingBox = new Box3(min, max);
  const tightBoundingBox = boundingBox.clone();

  const offset = min.clone();

  if (data.tightBoundingBox) {
    const { lx, ly, lz, ux, uy, uz } = data.tightBoundingBox;
    tightBoundingBox.min.set(lx, ly, lz);
    tightBoundingBox.max.set(ux, uy, uz);
  }

  boundingBox.min.sub(offset);
  boundingBox.max.sub(offset);
  tightBoundingBox.min.sub(offset);
  tightBoundingBox.max.sub(offset);

  return { offset, boundingBox, tightBoundingBox };
}

function loadRoot(
  pco: PointCloudOctreeGeometry,
  data: POCJson,
  nodes: Record<string, PointCloudOctreeGeometryNode>,
  version: Version,
): Promise<void> {
  const name = 'r';

  const root = new PointCloudOctreeGeometryNode(name, pco, pco.boundingBox);
  root.hasChildren = true;
  root.spacing = pco.spacing;

  if (version.upTo('1.5')) {
    root.numPoints = data.hierarchy[0][1];
  } else {
    root.numPoints = 0;
  }

  pco.root = root;
  nodes[name] = root;
  return pco.root.load();
}

function loadRemainingHierarchy(
  pco: PointCloudOctreeGeometry,
  data: POCJson,
  nodes: Record<string, PointCloudOctreeGeometryNode>,
): void {
  for (let i = 1; i < data.hierarchy.length; i++) {
    const [name, numPoints] = data.hierarchy[i];
    const { index, parentName, level } = parseName(name);
    const parentNode = nodes[parentName];

    const boundingBox = createChildAABB(parentNode.boundingBox, index);
    const node = new PointCloudOctreeGeometryNode(name, pco, boundingBox);
    node.level = level;
    node.numPoints = numPoints;
    node.spacing = pco.spacing / Math.pow(2, node.level);

    nodes[name] = node;
    parentNode.addChild(node);
  }
}

function parseName(name: string): { index: number; parentName: string; level: number } {
  return {
    index: getIndexFromName(name),
    parentName: name.substring(0, name.length - 1),
    level: name.length - 1,
  };
}<|MERGE_RESOLUTION|>--- conflicted
+++ resolved
@@ -46,15 +46,11 @@
  * @returns
  *    An observable which emits once when the first LOD of the point cloud is loaded.
  */
-<<<<<<< HEAD
-export function loadPOC(url: string, getUrl: GetUrlFn, xhrRequest: XhrRequest): Promise<PointCloudOctreeGeometry> {
-=======
 export function loadPOC(
   url: string,
   getUrl: GetUrlFn,
-  xhrRequest = fetch,
+  xhrRequest,
 ): Promise<PointCloudOctreeGeometry> {
->>>>>>> 11f9ceec
   return Promise.resolve(getUrl(url)).then(transformedUrl => {
     return xhrRequest(transformedUrl, { mode: 'cors' })
       .then(res => res.json())
